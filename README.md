# BlastUI

A graphical interface for BLAST to run queries against your own local sequences.

From the [blast website](https://blast.ncbi.nlm.nih.gov/Blast.cgi):
> The Basic Local Alignment Search Tool (BLAST) finds regions of local similarity between sequences.
> The program compares nucleotide or protein sequences to sequence databases and calculates the
> statistical significance of matches. BLAST can be used to infer functional and evolutionary relationships
> between sequences as well as help identify members of gene families.

## Features

- Blast queries against your own sequences
- Visualize the results, filter and aggregate them
- Graphical summary of the alignments
- Save the results as Excel or CSV files

## Additional features

- Save the hit sequences or the alignments
- Find multiple hits from the same sequence

## Next features

- [ ] Auto update the app when a new version is available
- [ ] Start the app on a server and perform blast searches remotely by logging in. I plan on having multiple users each
  with their own analysis

<br>
<br>


![immagine](https://user-images.githubusercontent.com/61567683/227249073-3cb94f8e-e045-40be-8ff9-91de799537bb.png)

![immagine](https://user-images.githubusercontent.com/61567683/227252687-d1fb102a-72c4-47b4-91eb-17f617ef9a5e.png)

![immagine](https://user-images.githubusercontent.com/61567683/227253947-c1a8f3ec-d255-406b-848f-33985cc26c14.png)

![immagine](https://user-images.githubusercontent.com/61567683/227254938-732ed1ac-27a5-4f04-a49e-186d47fb180c.png)

The data used to produce the images is not the same in all of them.

## Installation

#### Conda

```
git clone https://github.com/Alessandro201/BlastUI/
conda env create -n BlastUI --file environment.yaml
conda activate BlastUI
<<<<<<< HEAD
=======

>>>>>>> b3f7aeaa
```

#### Pip

## Quickstart

```
python ./run_app.py
```

## Development
<<<<<<< HEAD

If you want to develop the app, you need to install pyinstaller to package it:

=======
If you want to develop the app, you need to install pyinstaller to package it:
>>>>>>> b3f7aeaa
```
pip install pyinstaller
```

And once you're done, you can package the app with:

```
pyinstaller --clean -y .\create_package.spec 
```

Check that `./.streamlit`, `./pages` and `./scripts` folders are present in the top-level directory of the output
otherwise the application won't work.<|MERGE_RESOLUTION|>--- conflicted
+++ resolved
@@ -48,10 +48,6 @@
 git clone https://github.com/Alessandro201/BlastUI/
 conda env create -n BlastUI --file environment.yaml
 conda activate BlastUI
-<<<<<<< HEAD
-=======
-
->>>>>>> b3f7aeaa
 ```
 
 #### Pip
@@ -62,14 +58,8 @@
 python ./run_app.py
 ```
 
-## Development
-<<<<<<< HEAD
-
 If you want to develop the app, you need to install pyinstaller to package it:
 
-=======
-If you want to develop the app, you need to install pyinstaller to package it:
->>>>>>> b3f7aeaa
 ```
 pip install pyinstaller
 ```
